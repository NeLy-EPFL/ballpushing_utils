---
# Configuration file for F1 tracks analysis scripts
# This file consolidates common parameters across different analysis modes

# Analysis modes configuration
analysis_modes:
  control:
    description: "Control flies tested across pretraining and F1 conditions"
    dataset_path: "/mnt/upramdya_data/MD/F1_Tracks/Datasets/251013_17_summary_F1_New_Data/summary/pooled_summary.feather"
    grouping_variables:
      primary: "pretraining"  # Column name will be auto-detected with "pretrain" in name
      secondary: "f1_condition"  # Column name will be auto-detected with "f1" and "condition"
    excluded_dates: ["250904"]  # Dates to exclude from analysis
    # Coordinate plotting specific settings
    coordinates:
      coordinates_path: "/mnt/upramdya_data/MD/F1_Tracks/Datasets/251014_10_F1_coordinates_F1_New_Data/F1_coordinates/pooled_F1_coordinates.feather"
      summary_path: "/mnt/upramdya_data/MD/F1_Tracks/Datasets/251013_17_summary_F1_New_Data/summary/pooled_summary.feather"
      alternative_coordinates_paths:
        - "/mnt/upramdya_data/MD/F1_Tracks/Datasets/251014_F1_coordinates_F1_New_Data/F1_coordinates/pooled_F1_coordinates.feather"
        - "/mnt/upramdya_data/MD/F1_Tracks/Datasets/latest_F1_coordinates/pooled_F1_coordinates.feather"
      alternative_summary_paths:
        - "/mnt/upramdya_data/MD/F1_Tracks/Datasets/251013_summary_F1_New_Data/summary/pooled_summary.feather"
        - "/mnt/upramdya_data/MD/F1_Tracks/Datasets/latest_summary/pooled_summary.feather"
      coordinates_plot_params:
        normalize_methods: ["percentage", "trimmed"]
        percentage_bin_size: 0.1
        trimmed_time_bin_size: 0.1
        time_window: {start: -10, end: 30}
        create_individual_fly_plots: true  # Set to false to skip individual fly trajectory plots (faster)
        max_individual_lines_per_group: 50  # Cap number of individual fly lines plotted per group

  tnt_mb247:
    description: "TNT MB247 flies tested across pretraining and genotype"
    dataset_path: "/mnt/upramdya_data/MD/F1_Tracks/Datasets/251104_09_F1_coordinates_F1_TNT_MB247_Data/summary/pooled_summary.feather"
    grouping_variables:
      primary: "pretraining"  # Column name will be auto-detected with "pretrain" in name
      secondary: "genotype"   # Column name will be auto-detected with "genotype"
    excluded_dates: ["250904"]
    brain_region_mapping:
      "TNTxMB247": "MB"
      "TNTxEmptyGal4": "Control"
      "TNTxEmptySplit": "Control"
    # Coordinate plotting specific settings for MB247
    coordinates:
      coordinates_path: "/mnt/upramdya_data/MD/F1_Tracks/Datasets/251104_09_F1_coordinates_F1_TNT_MB247_Data/F1_coordinates/pooled_F1_coordinates.feather"
      summary_path: "/mnt/upramdya_data/MD/F1_Tracks/Datasets/251104_09_F1_coordinates_F1_TNT_MB247_Data/summary/pooled_summary.feather"
      alternative_coordinates_paths:
        - "/mnt/upramdya_data/MD/F1_Tracks/Datasets/251015_F1_coordinates_F1_TNT_MB247_Data/F1_coordinates/pooled_F1_coordinates.feather"
      alternative_summary_paths:
        - "/mnt/upramdya_data/MD/F1_Tracks/Datasets/251014_summary_F1_TNT_MB247_Data/summary/pooled_summary.feather"
      coordinates_plot_params:
        normalize_methods: ["percentage", "trimmed"]
        percentage_bin_size: 0.1
        trimmed_time_bin_size: 0.1
        time_window: {start: -10, end: 30}
<<<<<<< HEAD
        create_individual_fly_plots: true  # Set to false to skip individual fly trajectory plots (faster)
=======
        run_permutation_tests: true
        permutation_params:
          n_permutations: 10000
          alpha: 0.05
          bin_size: 8.33  # ~12 bins across 0-100% (avoids over-testing with too many bins)
          progress: true
>>>>>>> e76a4e80

  tnt_lc10_2:
    description: "TNT LC10-2 flies tested across pretraining and genotype"
    dataset_path: "/mnt/upramdya_data/MD/F1_Tracks/Datasets/251027_16_F1_coordinates_F1_TNT_LC10-2_Data/summary/pooled_summary.feather"
    grouping_variables:
      primary: "pretraining"  # Column name will be auto-detected with "pretrain" in name
      secondary: "genotype"   # Column name will be auto-detected with "genotype"
    excluded_dates: ["250904"]
    brain_region_mapping:
      "TNTxLC10-2": "Vision"
      "TNTxEmptyGal4": "Control"
      "TNTxEmptySplit": "Control"
    # Coordinate plotting specific settings for LC10-2
    coordinates:
      coordinates_path: "/mnt/upramdya_data/MD/F1_Tracks/Datasets/251027_16_F1_coordinates_F1_TNT_LC10-2_Data/F1_coordinates/pooled_F1_coordinates.feather"
      summary_path: "/mnt/upramdya_data/MD/F1_Tracks/Datasets/251027_16_F1_coordinates_F1_TNT_LC10-2_Data/summary/pooled_summary.feather"
      alternative_coordinates_paths:
        - "/mnt/upramdya_data/MD/F1_Tracks/Datasets/251020_F1_coordinates_F1_TNT_LC10-2_Data/F1_coordinates/pooled_F1_coordinates.feather"
      alternative_summary_paths:
        - "/mnt/upramdya_data/MD/F1_Tracks/Datasets/251020_summary_F1_TNT_LC10-2_Data/summary/pooled_summary.feather"
      coordinates_plot_params:
        normalize_methods: ["percentage", "trimmed"]
        percentage_bin_size: 0.1
        trimmed_time_bin_size: 0.1
        time_window: {start: -10, end: 30}
        create_individual_fly_plots: true  # Set to false to skip individual fly trajectory plots (faster)

# Common analysis parameters
analysis_parameters:
  # Ball condition filtering
  ball_condition:
    filter_for_test_ball: true
    test_ball_values: ["test", "Test", "TEST", "1", 1, "test_ball", "testball"]
    ball_condition_columns: ["ball_condition", "ball_identity"]  # Priority order

  # Binary metrics to analyze
  binary_metrics: ["has_finished", "has_long_pauses", "has_major", "has_significant"]

  # Continuous metrics for boxplots
  continuous_metrics:
    # Core base metrics from comprehensive analysis
    base_metrics:
      - "nb_events"
      - "max_event"
      - "max_event_time"
      - "max_distance"
      - "final_event"
      - "final_event_time"
      - "nb_significant_events"
      - "significant_ratio"
      - "first_significant_event"
      - "first_significant_event_time"
      - "first_major_event"
      - "first_major_event_time"
      - "major_event"
      - "major_event_time"
      - "pulled"
      - "pulling_ratio"
      - "interaction_persistence"
      - "distance_moved"
      - "distance_ratio"
      - "chamber_exit_time"
      - "normalized_velocity"
      - "auc"
      - "overall_interaction_rate"

    # Pattern-based metric search patterns
    additional_patterns:
      - "velocity"
      - "speed"
      - "pause"
      - "freeze"
      - "persistence"
      - "trend"
      - "interaction_rate"
      - "finished"
      - "chamber"
      - "facing"
      - "flailing"
      - "head"
      - "median_"
      - "mean_"

    # Patterns to exclude from analysis
    excluded_patterns:
      - "binned_"
      - "r2"
      - "slope"
      - "_bin_"
      - "logistic_"

    # Legacy shortcuts for backward compatibility
    interaction_rate: "overall_interaction_rate"
    distance_metrics: ["distance_moved", "max_distance", "distance_ratio"]
    pulling_metrics: ["pulled", "pulling_ratio", "significant_ratio"]

  # Statistical tests
  statistical_tests:
    binary_metrics:
      two_groups: "fisher_exact"
      fallback: "chi_square"
    continuous_metrics:
      two_groups: "mann_whitney"
      multiple_groups: "kruskal_wallis"

# Plot styling configuration
plot_styling:
  control:
    figure_size: [20, 16]
    pretraining_colors:
      "n": "steelblue"
      "y": "orange"
    f1_condition_colors:
      "control": "steelblue"
      "pretrained": "orange"
      "pretrained_unlocked": "lightgreen"
    pretraining_order: ["n", "y"]
    f1_condition_order: ["control", "pretrained_unlocked", "pretrained"]

  tnt_mb247:
    figure_size: [20, 12]
    brain_region_colors:
      "MB": "#1f77b4"  # Blue
      "Control": "#7f7f7f"  # Gray
      "Vision": "#ff7f0e"  # Orange
      "Unknown": "#808080"  # Gray
    pretraining_styles:
      "n": "white_fill_colored_edge"  # White fill with colored outline
      "y": "colored_fill"  # Colored fill

  tnt_lc10_2:
    figure_size: [20, 12]
    brain_region_colors:
      "Vision": "#ff7f0e"  # Orange
      "Control": "#7f7f7f"  # Gray
      "Unknown": "#808080"  # Gray
    pretraining_styles:
      "n": "white_fill_colored_edge"
      "y": "colored_fill"

# Output configuration
output:
  save_plots: true
  plot_format: "png"
  dpi: 300
  bbox_inches: "tight"
<<<<<<< HEAD
  show_plots: false  # Default to not showing plots (save only). Use --show flag to display.
=======
  show_plots: false
>>>>>>> e76a4e80

  # Summary statistics
  print_detailed_stats: true
  save_summary_tables: false  # Option to save CSV summaries

# Column name detection patterns
column_detection:
  pretraining:
    patterns: ["pretrain", "Pretraining"]  # More specific patterns
    case_insensitive: true

  f1_condition:
    patterns: ["F1_condition", "F1condition", "F1 condition", "f1_condition", "f1condition"]  # Avoid matching "fly"
    case_insensitive: false  # Use exact case to avoid false matches

  genotype:
    patterns: ["genotype", "Genotype", "strain"]
    case_insensitive: true

  ball_condition:
    patterns: ["ball_condition", "ball_identity"]  # Removed generic "ball" to avoid matching measurement columns
    priority: ["ball_condition", "ball_identity"]  # Check in this order
    case_insensitive: true

# Brain region integration
brain_region_config:
  use_config_file: true
  config_path: "/home/matthias/ballpushing_utils/src/PCA/Config.py"
  fallback_colors:
    "MB": "#1f77b4"
    "Control": "#7f7f7f"
    "Vision": "#ff7f0e"
    "Unknown": "#808080"

# Advanced options
advanced:
  # Data filtering
  remove_infinite_values: true
  minimum_sample_size: 2  # Minimum n per group for statistical testing

  # Plot customization
  add_sample_sizes: true
  add_statistical_annotations: true
  rotate_x_labels: true  # For long labels

  # Confidence intervals for continuous metrics
  confidence_level: 0.95

  # Jitter settings for scatter plots
  jitter_alpha: 0.7
  jitter_size: 6

# Templates for different plot types
plot_templates:
  binary_metrics:
    layout: "bar_plots_with_heatmap"
    statistical_annotation: true
    show_proportions: true
    show_counts: true

  boxplots:
    overlay_scatter: true
    box_style: "no_fill_black_outline"
    scatter_color: "black"
    add_median_line: true

  coordinate_plots:
    time_normalization: ["percentage", "trimmed"]
    confidence_intervals: true
    bin_size: 0.1  # For percentage-based plots

  correlation_plots:
    scatter_with_regression: true
    color_by_groups: true
    add_correlation_stats: true

# Validation settings
validation:
  check_required_columns: true
  warn_missing_metrics: true
  validate_grouping_variables: true
  check_data_distribution: true<|MERGE_RESOLUTION|>--- conflicted
+++ resolved
@@ -53,16 +53,13 @@
         percentage_bin_size: 0.1
         trimmed_time_bin_size: 0.1
         time_window: {start: -10, end: 30}
-<<<<<<< HEAD
         create_individual_fly_plots: true  # Set to false to skip individual fly trajectory plots (faster)
-=======
         run_permutation_tests: true
         permutation_params:
           n_permutations: 10000
           alpha: 0.05
           bin_size: 8.33  # ~12 bins across 0-100% (avoids over-testing with too many bins)
           progress: true
->>>>>>> e76a4e80
 
   tnt_lc10_2:
     description: "TNT LC10-2 flies tested across pretraining and genotype"
@@ -209,11 +206,7 @@
   plot_format: "png"
   dpi: 300
   bbox_inches: "tight"
-<<<<<<< HEAD
   show_plots: false  # Default to not showing plots (save only). Use --show flag to display.
-=======
-  show_plots: false
->>>>>>> e76a4e80
 
   # Summary statistics
   print_detailed_stats: true
